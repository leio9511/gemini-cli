--- conflicted
+++ resolved
@@ -450,7 +450,6 @@
         return turn;
       }
 
-<<<<<<< HEAD
       let shouldContinue = false;
       if (this.config.getEnableNextSpeakerCheck()) {
         // Legacy behavior behind the feature flag
@@ -459,11 +458,15 @@
           this,
           signal,
         );
+        logNextSpeakerCheck(
+          this.config,
+          new NextSpeakerCheckEvent(
+            prompt_id,
+            turn.finishReason?.toString() || '',
+            nextSpeakerCheck?.next_speaker || '',
+          ),
+        );
         if (nextSpeakerCheck?.next_speaker === 'model') {
-          logFlashDecidedToContinue(
-            this.config,
-            new FlashDecidedToContinueEvent(prompt_id),
-          );
           shouldContinue = true;
         }
       } else if (finishReason === 'MAX_TOKENS') {
@@ -472,22 +475,6 @@
       }
 
       if (shouldContinue) {
-=======
-      const nextSpeakerCheck = await checkNextSpeaker(
-        this.getChat(),
-        this,
-        signal,
-      );
-      logNextSpeakerCheck(
-        this.config,
-        new NextSpeakerCheckEvent(
-          prompt_id,
-          turn.finishReason?.toString() || '',
-          nextSpeakerCheck?.next_speaker || '',
-        ),
-      );
-      if (nextSpeakerCheck?.next_speaker === 'model') {
->>>>>>> 820169ba
         const nextRequest = [{ text: 'Please continue.' }];
         // This recursive call's events will be yielded out, but the final
         // turn object will be from the top-level call.
