/**
 * @license
 * Copyright 2025 Google LLC
 * SPDX-License-Identifier: Apache-2.0
 */

import { describe, it, expect, vi, beforeEach, afterEach } from 'vitest';

import {
  Chat,
  Content,
  EmbedContentResponse,
  GenerateContentResponse,
  GoogleGenAI,
} from '@google/genai';
import { findIndexAfterFraction, GeminiClient } from './client.js';
import { AuthType, ContentGenerator } from './contentGenerator.js';
import { GeminiChat } from './geminiChat.js';
import { Config } from '../config/config.js';
import { GeminiEventType, Turn } from './turn.js';
import { getCoreSystemPrompt } from './prompts.js';
import { DEFAULT_GEMINI_FLASH_MODEL } from '../config/models.js';
import { FileDiscoveryService } from '../services/fileDiscoveryService.js';
import { setSimulate429 } from '../utils/testUtils.js';
import { tokenLimit } from './tokenLimits.js';
import { ideContext } from '../ide/ideContext.js';

// --- Mocks ---
const mockChatCreateFn = vi.fn();
const mockGenerateContentFn = vi.fn();
const mockEmbedContentFn = vi.fn();
const mockTurnRunFn = vi.fn();

vi.mock('@google/genai');
vi.mock('./turn', () => {
  // Define a mock class that has the same shape as the real Turn
  class MockTurn {
    pendingToolCalls = [];
    // The run method is a property that holds our mock function
    run = mockTurnRunFn;

    constructor() {
      // The constructor can be empty or do some mock setup
    }
  }
  // Export the mock class as 'Turn'
  return {
    Turn: MockTurn,
    GeminiEventType: {
      MaxSessionTurns: 'MaxSessionTurns',
      ChatCompressed: 'ChatCompressed',
    },
  };
});

vi.mock('../config/config.js');
vi.mock('./prompts');
vi.mock('../utils/getFolderStructure', () => ({
  getFolderStructure: vi.fn().mockResolvedValue('Mock Folder Structure'),
}));
vi.mock('../utils/errorReporting', () => ({ reportError: vi.fn() }));
vi.mock('../utils/nextSpeakerChecker', () => ({
  checkNextSpeaker: vi.fn().mockResolvedValue(null),
}));
vi.mock('../utils/generateContentResponseUtilities', () => ({
  getResponseText: (result: GenerateContentResponse) =>
    result.candidates?.[0]?.content?.parts?.map((part) => part.text).join('') ||
    undefined,
}));
vi.mock('../telemetry/index.js', () => ({
  logApiRequest: vi.fn(),
  logApiResponse: vi.fn(),
  logApiError: vi.fn(),
}));
vi.mock('../ide/ideContext.js');

describe('findIndexAfterFraction', () => {
  const history: Content[] = [
    { role: 'user', parts: [{ text: 'This is the first message.' }] }, // JSON length: 66
    { role: 'model', parts: [{ text: 'This is the second message.' }] }, // JSON length: 68
    { role: 'user', parts: [{ text: 'This is the third message.' }] }, // JSON length: 66
    { role: 'model', parts: [{ text: 'This is the fourth message.' }] }, // JSON length: 68
    { role: 'user', parts: [{ text: 'This is the fifth message.' }] }, // JSON length: 65
  ];
  // Total length: 333

  it('should throw an error for non-positive numbers', () => {
    expect(() => findIndexAfterFraction(history, 0)).toThrow(
      'Fraction must be between 0 and 1',
    );
  });

  it('should throw an error for a fraction greater than or equal to 1', () => {
    expect(() => findIndexAfterFraction(history, 1)).toThrow(
      'Fraction must be between 0 and 1',
    );
  });

  it('should handle a fraction in the middle', () => {
    // 333 * 0.5 = 166.5
    // 0: 66
    // 1: 66 + 68 = 134
    // 2: 134 + 66 = 200
    // 200 >= 166.5, so index is 2
    expect(findIndexAfterFraction(history, 0.5)).toBe(2);
  });

  it('should handle a fraction that results in the last index', () => {
    // 333 * 0.9 = 299.7
    // ...
    // 3: 200 + 68 = 268
    // 4: 268 + 65 = 333
    // 333 >= 299.7, so index is 4
    expect(findIndexAfterFraction(history, 0.9)).toBe(4);
  });

  it('should handle an empty history', () => {
    expect(findIndexAfterFraction([], 0.5)).toBe(0);
  });

  it('should handle a history with only one item', () => {
    expect(findIndexAfterFraction(history.slice(0, 1), 0.5)).toBe(0);
  });

  it('should handle history with weird parts', () => {
    const historyWithEmptyParts: Content[] = [
      { role: 'user', parts: [{ text: 'Message 1' }] },
      { role: 'model', parts: [{ fileData: { fileUri: 'derp' } }] },
      { role: 'user', parts: [{ text: 'Message 2' }] },
    ];
    expect(findIndexAfterFraction(historyWithEmptyParts, 0.5)).toBe(1);
  });
});

describe('Gemini Client (client.ts)', () => {
  let client: GeminiClient;
  beforeEach(async () => {
    vi.resetAllMocks();

    // Disable 429 simulation for tests
    setSimulate429(false);

    // Set up the mock for GoogleGenAI constructor and its methods
    const MockedGoogleGenAI = vi.mocked(GoogleGenAI);
    MockedGoogleGenAI.mockImplementation(() => {
      const mock = {
        chats: { create: mockChatCreateFn },
        models: {
          generateContent: mockGenerateContentFn,
          embedContent: mockEmbedContentFn,
        },
      };
      return mock as unknown as GoogleGenAI;
    });

    mockChatCreateFn.mockResolvedValue({} as Chat);
    mockGenerateContentFn.mockResolvedValue({
      candidates: [
        {
          content: {
            parts: [{ text: '{"key": "value"}' }],
          },
        },
      ],
    } as unknown as GenerateContentResponse);

    // Because the GeminiClient constructor kicks off an async process (startChat)
    // that depends on a fully-formed Config object, we need to mock the
    // entire implementation of Config for these tests.
    const mockToolRegistry = {
      getFunctionDeclarations: vi.fn().mockReturnValue([]),
      getTool: vi.fn().mockReturnValue(null),
    };
    const fileService = new FileDiscoveryService('/test/dir');
    const contentGeneratorConfig = {
      model: 'test-model',
      apiKey: 'test-key',
      vertexai: false,
      authType: AuthType.USE_GEMINI,
    };
    const mockConfigObject = {
      getContentGeneratorConfig: vi
        .fn()
        .mockReturnValue(contentGeneratorConfig),
      getToolRegistry: vi.fn().mockResolvedValue(mockToolRegistry),
      getModel: vi.fn().mockReturnValue('test-model'),
      getEmbeddingModel: vi.fn().mockReturnValue('test-embedding-model'),
      getApiKey: vi.fn().mockReturnValue('test-key'),
      getVertexAI: vi.fn().mockReturnValue(false),
      getUserAgent: vi.fn().mockReturnValue('test-agent'),
      getUserMemory: vi.fn().mockReturnValue(''),
      getFullContext: vi.fn().mockReturnValue(false),
      getSessionId: vi.fn().mockReturnValue('test-session-id'),
      getProxy: vi.fn().mockReturnValue(undefined),
      getWorkingDir: vi.fn().mockReturnValue('/test/dir'),
      getFileService: vi.fn().mockReturnValue(fileService),
      getMaxSessionTurns: vi.fn().mockReturnValue(0),
      getQuotaErrorOccurred: vi.fn().mockReturnValue(false),
      setQuotaErrorOccurred: vi.fn(),
      getNoBrowser: vi.fn().mockReturnValue(false),
      getUsageStatisticsEnabled: vi.fn().mockReturnValue(true),
<<<<<<< HEAD
      getIdeMode: vi.fn().mockReturnValue(false),
      getEnableNextSpeakerCheck: vi.fn().mockReturnValue(false),
=======
      getIdeModeFeature: vi.fn().mockReturnValue(false),
      getIdeMode: vi.fn().mockReturnValue(true),
      getWorkspaceContext: vi.fn().mockReturnValue({
        getDirectories: vi.fn().mockReturnValue(['/test/dir']),
      }),
>>>>>>> 820169ba
      getGeminiClient: vi.fn(),
      setFallbackMode: vi.fn(),
    };
    const MockedConfig = vi.mocked(Config, true);
    MockedConfig.mockImplementation(
      () => mockConfigObject as unknown as Config,
    );

    // We can instantiate the client here since Config is mocked
    // and the constructor will use the mocked GoogleGenAI
    client = new GeminiClient(
      new Config({ sessionId: 'test-session-id' } as never),
    );
    mockConfigObject.getGeminiClient.mockReturnValue(client);

    await client.initialize(contentGeneratorConfig);
  });

  afterEach(() => {
    vi.restoreAllMocks();
  });

  // NOTE: The following tests for startChat were removed due to persistent issues with
  // the @google/genai mock. Specifically, the mockChatCreateFn (representing instance.chats.create)
  // was not being detected as called by the GeminiClient instance.
  // This likely points to a subtle issue in how the GoogleGenerativeAI class constructor
  // and its instance methods are mocked and then used by the class under test.
  // For future debugging, ensure that the `this.client` in `GeminiClient` (which is an
  // instance of the mocked GoogleGenerativeAI) correctly has its `chats.create` method
  // pointing to `mockChatCreateFn`.
  // it('startChat should call getCoreSystemPrompt with userMemory and pass to chats.create', async () => { ... });
  // it('startChat should call getCoreSystemPrompt with empty string if userMemory is empty', async () => { ... });

  // NOTE: The following tests for generateJson were removed due to persistent issues with
  // the @google/genai mock, similar to the startChat tests. The mockGenerateContentFn
  // (representing instance.models.generateContent) was not being detected as called, or the mock
  // was not preventing an actual API call (leading to API key errors).
  // For future debugging, ensure `this.client.models.generateContent` in `GeminiClient` correctly
  // uses the `mockGenerateContentFn`.
  // it('generateJson should call getCoreSystemPrompt with userMemory and pass to generateContent', async () => { ... });
  // it('generateJson should call getCoreSystemPrompt with empty string if userMemory is empty', async () => { ... });

  describe('generateEmbedding', () => {
    const texts = ['hello world', 'goodbye world'];
    const testEmbeddingModel = 'test-embedding-model';

    it('should call embedContent with correct parameters and return embeddings', async () => {
      const mockEmbeddings = [
        [0.1, 0.2, 0.3],
        [0.4, 0.5, 0.6],
      ];
      const mockResponse: EmbedContentResponse = {
        embeddings: [
          { values: mockEmbeddings[0] },
          { values: mockEmbeddings[1] },
        ],
      };
      mockEmbedContentFn.mockResolvedValue(mockResponse);

      const result = await client.generateEmbedding(texts);

      expect(mockEmbedContentFn).toHaveBeenCalledTimes(1);
      expect(mockEmbedContentFn).toHaveBeenCalledWith({
        model: testEmbeddingModel,
        contents: texts,
      });
      expect(result).toEqual(mockEmbeddings);
    });

    it('should return an empty array if an empty array is passed', async () => {
      const result = await client.generateEmbedding([]);
      expect(result).toEqual([]);
      expect(mockEmbedContentFn).not.toHaveBeenCalled();
    });

    it('should throw an error if API response has no embeddings array', async () => {
      mockEmbedContentFn.mockResolvedValue({} as EmbedContentResponse); // No `embeddings` key

      await expect(client.generateEmbedding(texts)).rejects.toThrow(
        'No embeddings found in API response.',
      );
    });

    it('should throw an error if API response has an empty embeddings array', async () => {
      const mockResponse: EmbedContentResponse = {
        embeddings: [],
      };
      mockEmbedContentFn.mockResolvedValue(mockResponse);
      await expect(client.generateEmbedding(texts)).rejects.toThrow(
        'No embeddings found in API response.',
      );
    });

    it('should throw an error if API returns a mismatched number of embeddings', async () => {
      const mockResponse: EmbedContentResponse = {
        embeddings: [{ values: [1, 2, 3] }], // Only one for two texts
      };
      mockEmbedContentFn.mockResolvedValue(mockResponse);

      await expect(client.generateEmbedding(texts)).rejects.toThrow(
        'API returned a mismatched number of embeddings. Expected 2, got 1.',
      );
    });

    it('should throw an error if any embedding has nullish values', async () => {
      const mockResponse: EmbedContentResponse = {
        embeddings: [{ values: [1, 2, 3] }, { values: undefined }], // Second one is bad
      };
      mockEmbedContentFn.mockResolvedValue(mockResponse);

      await expect(client.generateEmbedding(texts)).rejects.toThrow(
        'API returned an empty embedding for input text at index 1: "goodbye world"',
      );
    });

    it('should throw an error if any embedding has an empty values array', async () => {
      const mockResponse: EmbedContentResponse = {
        embeddings: [{ values: [] }, { values: [1, 2, 3] }], // First one is bad
      };
      mockEmbedContentFn.mockResolvedValue(mockResponse);

      await expect(client.generateEmbedding(texts)).rejects.toThrow(
        'API returned an empty embedding for input text at index 0: "hello world"',
      );
    });

    it('should propagate errors from the API call', async () => {
      const apiError = new Error('API Failure');
      mockEmbedContentFn.mockRejectedValue(apiError);

      await expect(client.generateEmbedding(texts)).rejects.toThrow(
        'API Failure',
      );
    });
  });

  describe('generateContent', () => {
    it('should call generateContent with the correct parameters', async () => {
      const contents = [{ role: 'user', parts: [{ text: 'hello' }] }];
      const generationConfig = { temperature: 0.5 };
      const abortSignal = new AbortController().signal;

      // Mock countTokens
      const mockGenerator: Partial<ContentGenerator> = {
        countTokens: vi.fn().mockResolvedValue({ totalTokens: 1 }),
        generateContent: mockGenerateContentFn,
      };
      client['contentGenerator'] = mockGenerator as ContentGenerator;

      await client.generateContent(contents, generationConfig, abortSignal);

      expect(mockGenerateContentFn).toHaveBeenCalledWith(
        {
          model: 'test-model',
          config: {
            abortSignal,
            systemInstruction: getCoreSystemPrompt(''),
            temperature: 0.5,
            topP: 1,
          },
          contents,
        },
        'test-session-id',
      );
    });
  });

  describe('generateJson', () => {
    it('should call generateContent with the correct parameters', async () => {
      const contents = [{ role: 'user', parts: [{ text: 'hello' }] }];
      const schema = { type: 'string' };
      const abortSignal = new AbortController().signal;

      // Mock countTokens
      const mockGenerator: Partial<ContentGenerator> = {
        countTokens: vi.fn().mockResolvedValue({ totalTokens: 1 }),
        generateContent: mockGenerateContentFn,
      };
      client['contentGenerator'] = mockGenerator as ContentGenerator;

      await client.generateJson(contents, schema, abortSignal);

      expect(mockGenerateContentFn).toHaveBeenCalledWith(
        {
          model: 'test-model', // Should use current model from config
          config: {
            abortSignal,
            systemInstruction: getCoreSystemPrompt(''),
            temperature: 0,
            topP: 1,
            responseSchema: schema,
            responseMimeType: 'application/json',
          },
          contents,
        },
        'test-session-id',
      );
    });

    it('should allow overriding model and config', async () => {
      const contents = [{ role: 'user', parts: [{ text: 'hello' }] }];
      const schema = { type: 'string' };
      const abortSignal = new AbortController().signal;
      const customModel = 'custom-json-model';
      const customConfig = { temperature: 0.9, topK: 20 };

      const mockGenerator: Partial<ContentGenerator> = {
        countTokens: vi.fn().mockResolvedValue({ totalTokens: 1 }),
        generateContent: mockGenerateContentFn,
      };
      client['contentGenerator'] = mockGenerator as ContentGenerator;

      await client.generateJson(
        contents,
        schema,
        abortSignal,
        customModel,
        customConfig,
      );

      expect(mockGenerateContentFn).toHaveBeenCalledWith(
        {
          model: customModel,
          config: {
            abortSignal,
            systemInstruction: getCoreSystemPrompt(''),
            temperature: 0.9,
            topP: 1, // from default
            topK: 20,
            responseSchema: schema,
            responseMimeType: 'application/json',
          },
          contents,
        },
        'test-session-id',
      );
    });
  });

  describe('addHistory', () => {
    it('should call chat.addHistory with the provided content', async () => {
      const mockChat = {
        addHistory: vi.fn(),
      };
      // eslint-disable-next-line @typescript-eslint/no-explicit-any
      client['chat'] = mockChat as any;

      const newContent = {
        role: 'user',
        parts: [{ text: 'New history item' }],
      };
      await client.addHistory(newContent);

      expect(mockChat.addHistory).toHaveBeenCalledWith(newContent);
    });
  });

  describe('resetChat', () => {
    it('should create a new chat session, clearing the old history', async () => {
      // 1. Get the initial chat instance and add some history.
      const initialChat = client.getChat();
      const initialHistory = await client.getHistory();
      await client.addHistory({
        role: 'user',
        parts: [{ text: 'some old message' }],
      });
      const historyWithOldMessage = await client.getHistory();
      expect(historyWithOldMessage.length).toBeGreaterThan(
        initialHistory.length,
      );

      // 2. Call resetChat.
      await client.resetChat();

      // 3. Get the new chat instance and its history.
      const newChat = client.getChat();
      const newHistory = await client.getHistory();

      // 4. Assert that the chat instance is new and the history is reset.
      expect(newChat).not.toBe(initialChat);
      expect(newHistory.length).toBe(initialHistory.length);
      expect(JSON.stringify(newHistory)).not.toContain('some old message');
    });
  });

  describe('tryCompressChat', () => {
    const mockCountTokens = vi.fn();
    const mockSendMessage = vi.fn();
    const mockGetHistory = vi.fn();

    beforeEach(() => {
      vi.mock('./tokenLimits', () => ({
        tokenLimit: vi.fn(),
      }));

      client['contentGenerator'] = {
        countTokens: mockCountTokens,
      } as unknown as ContentGenerator;

      client['chat'] = {
        getHistory: mockGetHistory,
        addHistory: vi.fn(),
        setHistory: vi.fn(),
        sendMessage: mockSendMessage,
      } as unknown as GeminiChat;
    });

    it('should not trigger summarization if token count is below threshold', async () => {
      const MOCKED_TOKEN_LIMIT = 1000;
      vi.mocked(tokenLimit).mockReturnValue(MOCKED_TOKEN_LIMIT);
      mockGetHistory.mockReturnValue([
        { role: 'user', parts: [{ text: '...history...' }] },
      ]);

      mockCountTokens.mockResolvedValue({
        totalTokens: MOCKED_TOKEN_LIMIT * 0.699, // TOKEN_THRESHOLD_FOR_SUMMARIZATION = 0.7
      });

      const initialChat = client.getChat();
      const result = await client.tryCompressChat('prompt-id-2');
      const newChat = client.getChat();

      expect(tokenLimit).toHaveBeenCalled();
      expect(result).toBeNull();
      expect(newChat).toBe(initialChat);
    });

    it('should trigger summarization if token count is at threshold', async () => {
      const MOCKED_TOKEN_LIMIT = 1000;
      vi.mocked(tokenLimit).mockReturnValue(MOCKED_TOKEN_LIMIT);
      mockGetHistory.mockReturnValue([
        { role: 'user', parts: [{ text: '...history...' }] },
      ]);

      const originalTokenCount = 1000 * 0.7;
      const newTokenCount = 100;

      mockCountTokens
        .mockResolvedValueOnce({ totalTokens: originalTokenCount }) // First call for the check
        .mockResolvedValueOnce({ totalTokens: newTokenCount }); // Second call for the new history

      // Mock the summary response from the chat
      mockSendMessage.mockResolvedValue({
        role: 'model',
        parts: [{ text: 'This is a summary.' }],
      });

      const initialChat = client.getChat();
      const result = await client.tryCompressChat('prompt-id-3');
      const newChat = client.getChat();

      expect(tokenLimit).toHaveBeenCalled();
      expect(mockSendMessage).toHaveBeenCalled();

      // Assert that summarization happened and returned the correct stats
      expect(result).toEqual({
        originalTokenCount,
        newTokenCount,
      });

      // Assert that the chat was reset
      expect(newChat).not.toBe(initialChat);
    });

    it('should not compress across a function call response', async () => {
      const MOCKED_TOKEN_LIMIT = 1000;
      vi.mocked(tokenLimit).mockReturnValue(MOCKED_TOKEN_LIMIT);
      mockGetHistory.mockReturnValue([
        { role: 'user', parts: [{ text: '...history 1...' }] },
        { role: 'model', parts: [{ text: '...history 2...' }] },
        { role: 'user', parts: [{ text: '...history 3...' }] },
        { role: 'model', parts: [{ text: '...history 4...' }] },
        { role: 'user', parts: [{ text: '...history 5...' }] },
        { role: 'model', parts: [{ text: '...history 6...' }] },
        { role: 'user', parts: [{ text: '...history 7...' }] },
        { role: 'model', parts: [{ text: '...history 8...' }] },
        // Normally we would break here, but we have a function response.
        {
          role: 'user',
          parts: [{ functionResponse: { name: '...history 8...' } }],
        },
        { role: 'model', parts: [{ text: '...history 10...' }] },
        // Instead we will break here.
        { role: 'user', parts: [{ text: '...history 10...' }] },
      ]);

      const originalTokenCount = 1000 * 0.7;
      const newTokenCount = 100;

      mockCountTokens
        .mockResolvedValueOnce({ totalTokens: originalTokenCount }) // First call for the check
        .mockResolvedValueOnce({ totalTokens: newTokenCount }); // Second call for the new history

      // Mock the summary response from the chat
      mockSendMessage.mockResolvedValue({
        role: 'model',
        parts: [{ text: 'This is a summary.' }],
      });

      const initialChat = client.getChat();
      const result = await client.tryCompressChat('prompt-id-3');
      const newChat = client.getChat();

      expect(tokenLimit).toHaveBeenCalled();
      expect(mockSendMessage).toHaveBeenCalled();

      // Assert that summarization happened and returned the correct stats
      expect(result).toEqual({
        originalTokenCount,
        newTokenCount,
      });
      // Assert that the chat was reset
      expect(newChat).not.toBe(initialChat);

      // 1. standard start context message
      // 2. standard canned user start message
      // 3. compressed summary message
      // 4. standard canned user summary message
      // 5. The last user message (not the last 3 because that would start with a function response)
      expect(newChat.getHistory().length).toEqual(5);
    });

    it('should always trigger summarization when force is true, regardless of token count', async () => {
      mockGetHistory.mockReturnValue([
        { role: 'user', parts: [{ text: '...history...' }] },
      ]);

      const originalTokenCount = 10; // Well below threshold
      const newTokenCount = 5;

      mockCountTokens
        .mockResolvedValueOnce({ totalTokens: originalTokenCount })
        .mockResolvedValueOnce({ totalTokens: newTokenCount });

      // Mock the summary response from the chat
      mockSendMessage.mockResolvedValue({
        role: 'model',
        parts: [{ text: 'This is a summary.' }],
      });

      const initialChat = client.getChat();
      const result = await client.tryCompressChat('prompt-id-1', true); // force = true
      const newChat = client.getChat();

      expect(mockSendMessage).toHaveBeenCalled();

      expect(result).toEqual({
        originalTokenCount,
        newTokenCount,
      });

      // Assert that the chat was reset
      expect(newChat).not.toBe(initialChat);
    });
  });

  describe('sendMessageStream', () => {
    it('should include IDE context when ideModeFeature is enabled', async () => {
      // Arrange
      vi.mocked(ideContext.getIdeContext).mockReturnValue({
        workspaceState: {
          openFiles: [
            {
              path: '/path/to/active/file.ts',
              timestamp: Date.now(),
              isActive: true,
              selectedText: 'hello',
              cursor: { line: 5, character: 10 },
            },
            {
              path: '/path/to/recent/file1.ts',
              timestamp: Date.now(),
            },
            {
              path: '/path/to/recent/file2.ts',
              timestamp: Date.now(),
            },
          ],
        },
      });

      vi.spyOn(client['config'], 'getIdeModeFeature').mockReturnValue(true);

      const mockStream = (async function* () {
        yield { type: 'content', value: 'Hello' };
      })();
      mockTurnRunFn.mockReturnValue(mockStream);

      const mockChat: Partial<GeminiChat> = {
        addHistory: vi.fn(),
        getHistory: vi.fn().mockReturnValue([]),
      };
      client['chat'] = mockChat as GeminiChat;

      const mockGenerator: Partial<ContentGenerator> = {
        countTokens: vi.fn().mockResolvedValue({ totalTokens: 0 }),
        generateContent: mockGenerateContentFn,
      };
      client['contentGenerator'] = mockGenerator as ContentGenerator;

      const initialRequest = [{ text: 'Hi' }];

      // Act
      const stream = client.sendMessageStream(
        initialRequest,
        new AbortController().signal,
        'prompt-id-ide',
      );
      for await (const _ of stream) {
        // consume stream
      }

      // Assert
      expect(ideContext.getIdeContext).toHaveBeenCalled();
      const expectedContext = `
This is the file that the user is looking at:
- Path: /path/to/active/file.ts
This is the cursor position in the file:
- Cursor Position: Line 5, Character 10
This is the selected text in the file:
- hello
Here are some other files the user has open, with the most recent at the top:
- /path/to/recent/file1.ts
- /path/to/recent/file2.ts
      `.trim();
      const expectedRequest = [{ text: expectedContext }, ...initialRequest];
      expect(mockTurnRunFn).toHaveBeenCalledWith(
        expectedRequest,
        expect.any(Object),
      );
    });

    it('should not add context if ideModeFeature is enabled but no open files', async () => {
      // Arrange
      vi.mocked(ideContext.getIdeContext).mockReturnValue({
        workspaceState: {
          openFiles: [],
        },
      });

      vi.spyOn(client['config'], 'getIdeModeFeature').mockReturnValue(true);

      const mockStream = (async function* () {
        yield { type: 'content', value: 'Hello' };
      })();
      mockTurnRunFn.mockReturnValue(mockStream);

      const mockChat: Partial<GeminiChat> = {
        addHistory: vi.fn(),
        getHistory: vi.fn().mockReturnValue([]),
      };
      client['chat'] = mockChat as GeminiChat;

      const mockGenerator: Partial<ContentGenerator> = {
        countTokens: vi.fn().mockResolvedValue({ totalTokens: 0 }),
        generateContent: mockGenerateContentFn,
      };
      client['contentGenerator'] = mockGenerator as ContentGenerator;

      const initialRequest = [{ text: 'Hi' }];

      // Act
      const stream = client.sendMessageStream(
        initialRequest,
        new AbortController().signal,
        'prompt-id-ide',
      );
      for await (const _ of stream) {
        // consume stream
      }

      // Assert
      expect(ideContext.getIdeContext).toHaveBeenCalled();
      expect(mockTurnRunFn).toHaveBeenCalledWith(
        initialRequest,
        expect.any(Object),
      );
    });

    it('should add context if ideModeFeature is enabled and there is one active file', async () => {
      // Arrange
      vi.mocked(ideContext.getIdeContext).mockReturnValue({
        workspaceState: {
          openFiles: [
            {
              path: '/path/to/active/file.ts',
              timestamp: Date.now(),
              isActive: true,
              selectedText: 'hello',
              cursor: { line: 5, character: 10 },
            },
          ],
        },
      });

      vi.spyOn(client['config'], 'getIdeModeFeature').mockReturnValue(true);

      const mockStream = (async function* () {
        yield { type: 'content', value: 'Hello' };
      })();
      mockTurnRunFn.mockReturnValue(mockStream);

      const mockChat: Partial<GeminiChat> = {
        addHistory: vi.fn(),
        getHistory: vi.fn().mockReturnValue([]),
      };
      client['chat'] = mockChat as GeminiChat;

      const mockGenerator: Partial<ContentGenerator> = {
        countTokens: vi.fn().mockResolvedValue({ totalTokens: 0 }),
        generateContent: mockGenerateContentFn,
      };
      client['contentGenerator'] = mockGenerator as ContentGenerator;

      const initialRequest = [{ text: 'Hi' }];

      // Act
      const stream = client.sendMessageStream(
        initialRequest,
        new AbortController().signal,
        'prompt-id-ide',
      );
      for await (const _ of stream) {
        // consume stream
      }

      // Assert
      expect(ideContext.getIdeContext).toHaveBeenCalled();
      const expectedContext = `
This is the file that the user is looking at:
- Path: /path/to/active/file.ts
This is the cursor position in the file:
- Cursor Position: Line 5, Character 10
This is the selected text in the file:
- hello
      `.trim();
      const expectedRequest = [{ text: expectedContext }, ...initialRequest];
      expect(mockTurnRunFn).toHaveBeenCalledWith(
        expectedRequest,
        expect.any(Object),
      );
    });

    it('should add context if ideModeFeature is enabled and there are open files but no active file', async () => {
      // Arrange
      vi.mocked(ideContext.getIdeContext).mockReturnValue({
        workspaceState: {
          openFiles: [
            {
              path: '/path/to/recent/file1.ts',
              timestamp: Date.now(),
            },
            {
              path: '/path/to/recent/file2.ts',
              timestamp: Date.now(),
            },
          ],
        },
      });

      vi.spyOn(client['config'], 'getIdeModeFeature').mockReturnValue(true);

      const mockStream = (async function* () {
        yield { type: 'content', value: 'Hello' };
      })();
      mockTurnRunFn.mockReturnValue(mockStream);

      const mockChat: Partial<GeminiChat> = {
        addHistory: vi.fn(),
        getHistory: vi.fn().mockReturnValue([]),
      };
      client['chat'] = mockChat as GeminiChat;

      const mockGenerator: Partial<ContentGenerator> = {
        countTokens: vi.fn().mockResolvedValue({ totalTokens: 0 }),
        generateContent: mockGenerateContentFn,
      };
      client['contentGenerator'] = mockGenerator as ContentGenerator;

      const initialRequest = [{ text: 'Hi' }];

      // Act
      const stream = client.sendMessageStream(
        initialRequest,
        new AbortController().signal,
        'prompt-id-ide',
      );
      for await (const _ of stream) {
        // consume stream
      }

      // Assert
      expect(ideContext.getIdeContext).toHaveBeenCalled();
      const expectedContext = `
Here are some files the user has open, with the most recent at the top:
- /path/to/recent/file1.ts
- /path/to/recent/file2.ts
      `.trim();
      const expectedRequest = [{ text: expectedContext }, ...initialRequest];
      expect(mockTurnRunFn).toHaveBeenCalledWith(
        expectedRequest,
        expect.any(Object),
      );
    });

    it('should return the turn instance after the stream is complete', async () => {
      // Arrange
      const mockStream = (async function* () {
        yield { type: 'content', value: 'Hello' };
      })();
      mockTurnRunFn.mockReturnValue(mockStream);

      const mockChat: Partial<GeminiChat> = {
        addHistory: vi.fn(),
        getHistory: vi.fn().mockReturnValue([]),
      };
      client['chat'] = mockChat as GeminiChat;

      const mockGenerator: Partial<ContentGenerator> = {
        countTokens: vi.fn().mockResolvedValue({ totalTokens: 0 }),
        generateContent: mockGenerateContentFn,
      };
      client['contentGenerator'] = mockGenerator as ContentGenerator;

      // Act
      const stream = client.sendMessageStream(
        [{ text: 'Hi' }],
        new AbortController().signal,
        'prompt-id-1',
      );

      // Consume the stream manually to get the final return value.
      let finalResult: Turn | undefined;
      while (true) {
        const result = await stream.next();
        if (result.done) {
          finalResult = result.value;
          break;
        }
      }

      // Assert
      expect(finalResult).toBeInstanceOf(Turn);
    });

    it('should stop infinite loop after MAX_TURNS when nextSpeaker always returns model', async () => {
      // Get the mocked checkNextSpeaker function and configure it to trigger infinite loop
      const { checkNextSpeaker } = await import(
        '../utils/nextSpeakerChecker.js'
      );
      const mockCheckNextSpeaker = vi.mocked(checkNextSpeaker);
      mockCheckNextSpeaker.mockResolvedValue({
        next_speaker: 'model',
        reasoning: 'Test case - always continue',
      });
      vi.spyOn(client['config'], 'getEnableNextSpeakerCheck').mockReturnValue(
        true,
      );

      // Mock Turn to have no pending tool calls (which would allow nextSpeaker check)
      const mockStream = (async function* () {
        yield { type: 'content', value: 'Continue...' };
      })();
      mockTurnRunFn.mockReturnValue(mockStream);

      const mockChat: Partial<GeminiChat> = {
        addHistory: vi.fn(),
        getHistory: vi.fn().mockReturnValue([]),
      };
      client['chat'] = mockChat as GeminiChat;

      const mockGenerator: Partial<ContentGenerator> = {
        countTokens: vi.fn().mockResolvedValue({ totalTokens: 0 }),
        generateContent: mockGenerateContentFn,
      };
      client['contentGenerator'] = mockGenerator as ContentGenerator;

      // Use a signal that never gets aborted
      const abortController = new AbortController();
      const signal = abortController.signal;

      // Act - Start the stream that should loop
      const stream = client.sendMessageStream(
        [{ text: 'Start conversation' }],
        signal,
        'prompt-id-2',
      );

      // Count how many stream events we get
      let eventCount = 0;
      let finalResult: Turn | undefined;

      // Consume the stream and count iterations
      while (true) {
        const result = await stream.next();
        if (result.done) {
          finalResult = result.value;
          break;
        }
        eventCount++;

        // Safety check to prevent actual infinite loop in test
        if (eventCount > 200) {
          abortController.abort();
          throw new Error(
            'Test exceeded expected event limit - possible actual infinite loop',
          );
        }
      }

      // Assert
      expect(finalResult).toBeInstanceOf(Turn);

      // Debug: Check how many times checkNextSpeaker was called
      const callCount = mockCheckNextSpeaker.mock.calls.length;

      // If infinite loop protection is working, checkNextSpeaker should be called many times
      // but stop at MAX_TURNS (100). Since each recursive call should trigger checkNextSpeaker,
      // we expect it to be called multiple times before hitting the limit
      expect(mockCheckNextSpeaker).toHaveBeenCalled();

      // The test should demonstrate that the infinite loop protection works:
      // - If checkNextSpeaker is called many times (close to MAX_TURNS), it shows the loop was happening
      // - If it's only called once, the recursive behavior might not be triggered
      if (callCount === 0) {
        throw new Error(
          'checkNextSpeaker was never called - the recursive condition was not met',
        );
      } else if (callCount === 1) {
        // This might be expected behavior if the turn has pending tool calls or other conditions prevent recursion
        console.log(
          'checkNextSpeaker called only once - no infinite loop occurred',
        );
      } else {
        console.log(
          `checkNextSpeaker called ${callCount} times - infinite loop protection worked`,
        );
        // If called multiple times, we expect it to be stopped before MAX_TURNS
        expect(callCount).toBeLessThanOrEqual(100); // Should not exceed MAX_TURNS
      }

      // The stream should produce events and eventually terminate
      expect(eventCount).toBeGreaterThanOrEqual(1);
      expect(eventCount).toBeLessThan(200); // Should not exceed our safety limit
    });

    it('should yield MaxSessionTurns and stop when session turn limit is reached', async () => {
      // Arrange
      const MAX_SESSION_TURNS = 5;
      vi.spyOn(client['config'], 'getMaxSessionTurns').mockReturnValue(
        MAX_SESSION_TURNS,
      );

      const mockStream = (async function* () {
        yield { type: 'content', value: 'Hello' };
      })();
      mockTurnRunFn.mockReturnValue(mockStream);

      const mockChat: Partial<GeminiChat> = {
        addHistory: vi.fn(),
        getHistory: vi.fn().mockReturnValue([]),
      };
      client['chat'] = mockChat as GeminiChat;

      const mockGenerator: Partial<ContentGenerator> = {
        countTokens: vi.fn().mockResolvedValue({ totalTokens: 0 }),
        generateContent: mockGenerateContentFn,
      };
      client['contentGenerator'] = mockGenerator as ContentGenerator;

      // Act & Assert
      // Run up to the limit
      for (let i = 0; i < MAX_SESSION_TURNS; i++) {
        const stream = client.sendMessageStream(
          [{ text: 'Hi' }],
          new AbortController().signal,
          'prompt-id-4',
        );
        // consume stream
        for await (const _event of stream) {
          // do nothing
        }
      }

      // This call should exceed the limit
      const stream = client.sendMessageStream(
        [{ text: 'Hi' }],
        new AbortController().signal,
        'prompt-id-5',
      );

      const events = [];
      for await (const event of stream) {
        events.push(event);
      }

      expect(events).toEqual([{ type: GeminiEventType.MaxSessionTurns }]);
      expect(mockTurnRunFn).toHaveBeenCalledTimes(MAX_SESSION_TURNS);
    });

    it('should respect MAX_TURNS limit even when turns parameter is set to a large value', async () => {
      // This test verifies that the infinite loop protection works even when
      // someone tries to bypass it by calling with a very large turns value

      // Get the mocked checkNextSpeaker function and configure it to trigger infinite loop
      const { checkNextSpeaker } = await import(
        '../utils/nextSpeakerChecker.js'
      );
      const mockCheckNextSpeaker = vi.mocked(checkNextSpeaker);
      mockCheckNextSpeaker.mockResolvedValue({
        next_speaker: 'model',
        reasoning: 'Test case - always continue',
      });
      vi.spyOn(client['config'], 'getEnableNextSpeakerCheck').mockReturnValue(
        true,
      );

      // Mock Turn to have no pending tool calls (which would allow nextSpeaker check)
      const mockStream = (async function* () {
        yield { type: 'content', value: 'Continue...' };
      })();
      mockTurnRunFn.mockReturnValue(mockStream);

      const mockChat: Partial<GeminiChat> = {
        addHistory: vi.fn(),
        getHistory: vi.fn().mockReturnValue([]),
      };
      client['chat'] = mockChat as GeminiChat;

      const mockGenerator: Partial<ContentGenerator> = {
        countTokens: vi.fn().mockResolvedValue({ totalTokens: 0 }),
        generateContent: mockGenerateContentFn,
      };
      client['contentGenerator'] = mockGenerator as ContentGenerator;

      // Use a signal that never gets aborted
      const abortController = new AbortController();
      const signal = abortController.signal;

      // Act - Start the stream with an extremely high turns value
      // This simulates a case where the turns protection is bypassed
      const stream = client.sendMessageStream(
        [{ text: 'Start conversation' }],
        signal,
        'prompt-id-3',
        Number.MAX_SAFE_INTEGER, // Bypass the MAX_TURNS protection
      );

      // Count how many stream events we get
      let eventCount = 0;
      const maxTestIterations = 1000; // Higher limit to show the loop continues

      // Consume the stream and count iterations
      try {
        while (true) {
          const result = await stream.next();
          if (result.done) {
            break;
          }
          eventCount++;

          // This test should hit this limit, demonstrating the infinite loop
          if (eventCount > maxTestIterations) {
            abortController.abort();
            // This is the expected behavior - we hit the infinite loop
            break;
          }
        }
      } catch (error) {
        // If the test framework times out, that also demonstrates the infinite loop
        console.error('Test timed out or errored:', error);
      }

      // Assert that the fix works - the loop should stop at MAX_TURNS
      const callCount = mockCheckNextSpeaker.mock.calls.length;

      // With the fix: even when turns is set to a very high value,
      // the loop should stop at MAX_TURNS (100)
      expect(callCount).toBeLessThanOrEqual(100); // Should not exceed MAX_TURNS
      expect(eventCount).toBeLessThanOrEqual(200); // Should have reasonable number of events

      console.log(
        `Infinite loop protection working: checkNextSpeaker called ${callCount} times, ` +
          `${eventCount} events generated (properly bounded by MAX_TURNS)`,
      );
    });
  });

  describe('generateContent', () => {
    it('should use current model from config for content generation', async () => {
      const initialModel = client['config'].getModel();
      const contents = [{ role: 'user', parts: [{ text: 'test' }] }];
      const currentModel = initialModel + '-changed';

      vi.spyOn(client['config'], 'getModel').mockReturnValueOnce(currentModel);

      const mockGenerator: Partial<ContentGenerator> = {
        countTokens: vi.fn().mockResolvedValue({ totalTokens: 1 }),
        generateContent: mockGenerateContentFn,
      };
      client['contentGenerator'] = mockGenerator as ContentGenerator;

      await client.generateContent(contents, {}, new AbortController().signal);

      expect(mockGenerateContentFn).not.toHaveBeenCalledWith({
        model: initialModel,
        config: expect.any(Object),
        contents,
      });
      expect(mockGenerateContentFn).toHaveBeenCalledWith(
        {
          model: currentModel,
          config: expect.any(Object),
          contents,
        },
        'test-session-id',
      );
    });
  });

  describe('tryCompressChat', () => {
    it('should use current model from config for token counting after sendMessage', async () => {
      const initialModel = client['config'].getModel();

      const mockCountTokens = vi
        .fn()
        .mockResolvedValueOnce({ totalTokens: 100000 })
        .mockResolvedValueOnce({ totalTokens: 5000 });

      const mockSendMessage = vi.fn().mockResolvedValue({ text: 'Summary' });

      const mockChatHistory = [
        { role: 'user', parts: [{ text: 'Long conversation' }] },
        { role: 'model', parts: [{ text: 'Long response' }] },
      ];

      const mockChat: Partial<GeminiChat> = {
        getHistory: vi.fn().mockReturnValue(mockChatHistory),
        setHistory: vi.fn(),
        sendMessage: mockSendMessage,
      };

      const mockGenerator: Partial<ContentGenerator> = {
        countTokens: mockCountTokens,
      };

      // mock the model has been changed between calls of `countTokens`
      const firstCurrentModel = initialModel + '-changed-1';
      const secondCurrentModel = initialModel + '-changed-2';
      vi.spyOn(client['config'], 'getModel')
        .mockReturnValueOnce(firstCurrentModel)
        .mockReturnValueOnce(secondCurrentModel);

      client['chat'] = mockChat as GeminiChat;
      client['contentGenerator'] = mockGenerator as ContentGenerator;
      client['startChat'] = vi.fn().mockResolvedValue(mockChat);

      const result = await client.tryCompressChat('prompt-id-4', true);

      expect(mockCountTokens).toHaveBeenCalledTimes(2);
      expect(mockCountTokens).toHaveBeenNthCalledWith(1, {
        model: firstCurrentModel,
        contents: mockChatHistory,
      });
      expect(mockCountTokens).toHaveBeenNthCalledWith(2, {
        model: secondCurrentModel,
        contents: expect.any(Array),
      });

      expect(result).toEqual({
        originalTokenCount: 100000,
        newTokenCount: 5000,
      });
    });
  });

  describe('handleFlashFallback', () => {
    it('should use current model from config when checking for fallback', async () => {
      const initialModel = client['config'].getModel();
      const fallbackModel = DEFAULT_GEMINI_FLASH_MODEL;

      // mock config been changed
      const currentModel = initialModel + '-changed';
      const getModelSpy = vi.spyOn(client['config'], 'getModel');
      getModelSpy.mockReturnValue(currentModel);

      const mockFallbackHandler = vi.fn().mockResolvedValue(true);
      client['config'].flashFallbackHandler = mockFallbackHandler;
      client['config'].setModel = vi.fn();

      const result = await client['handleFlashFallback'](
        AuthType.LOGIN_WITH_GOOGLE,
      );

      expect(result).toBe(fallbackModel);

      expect(mockFallbackHandler).toHaveBeenCalledWith(
        currentModel,
        fallbackModel,
        undefined,
      );
    });
  });
});<|MERGE_RESOLUTION|>--- conflicted
+++ resolved
@@ -199,16 +199,12 @@
       setQuotaErrorOccurred: vi.fn(),
       getNoBrowser: vi.fn().mockReturnValue(false),
       getUsageStatisticsEnabled: vi.fn().mockReturnValue(true),
-<<<<<<< HEAD
+      getIdeModeFeature: vi.fn().mockReturnValue(false),
       getIdeMode: vi.fn().mockReturnValue(false),
       getEnableNextSpeakerCheck: vi.fn().mockReturnValue(false),
-=======
-      getIdeModeFeature: vi.fn().mockReturnValue(false),
-      getIdeMode: vi.fn().mockReturnValue(true),
       getWorkspaceContext: vi.fn().mockReturnValue({
         getDirectories: vi.fn().mockReturnValue(['/test/dir']),
       }),
->>>>>>> 820169ba
       getGeminiClient: vi.fn(),
       setFallbackMode: vi.fn(),
     };
@@ -690,6 +686,7 @@
         },
       });
 
+      vi.spyOn(client['config'], 'getIdeMode').mockReturnValue(true);
       vi.spyOn(client['config'], 'getIdeModeFeature').mockReturnValue(true);
 
       const mockStream = (async function* () {
@@ -749,6 +746,7 @@
         },
       });
 
+      vi.spyOn(client['config'], 'getIdeMode').mockReturnValue(true);
       vi.spyOn(client['config'], 'getIdeModeFeature').mockReturnValue(true);
 
       const mockStream = (async function* () {
@@ -804,6 +802,7 @@
         },
       });
 
+      vi.spyOn(client['config'], 'getIdeMode').mockReturnValue(true);
       vi.spyOn(client['config'], 'getIdeModeFeature').mockReturnValue(true);
 
       const mockStream = (async function* () {
@@ -869,6 +868,7 @@
         },
       });
 
+      vi.spyOn(client['config'], 'getIdeMode').mockReturnValue(true);
       vi.spyOn(client['config'], 'getIdeModeFeature').mockReturnValue(true);
 
       const mockStream = (async function* () {
